# Changelog

## [0.8.4]
### Added
- Campaign X_best method
- Optimizer X_best_f attribute(s)
- Sequence of colors "color_list" to branding
<<<<<<< HEAD
- Informative hoverdata for MDS plot
=======
- Created Product_Objective and Divide_Objective
>>>>>>> 5f45b6c9

### Modified
- Switched all usages of X_ref = X_space.mean() to optimizer.X_best_f
- Refactored mpl "visualize_inputs" as plotly "visualize_inputs" for better interactivity
- Text formatting for some plotly hoverdata

## [0.8.3]
### Added
- Default values for NParEGO scalarization_weights
- SHAP PDP ICE plots now work with categorical values
- Added scikit-learn to dependencies, for MDS
- Added MDS plot

### Modified
- SHAP PDP ICE plots must now have color and x-axis indices that are distinct

## [0.8.2]
### Added
- Project metadata properly captured on PyPI based on changes in pyproject.toml

## [0.8.1]
### Modified
- Fixed infobar on dash app
- Better handling of X_space on dash app
- Bug fixes for optim_progress
- Improved color and axes of parity_plot

## [0.8.0]
### Added
- Major improvements to testing and numerous small bug fixes to improve code robustness
- Code coverage > 90%
- New method for asserting equivalence of state_dicts during serialization

### Modified
- Objective PyTests separated
- Constraint PyTests separated

## [0.7.13]
### Added
- Campaign.Explainer now added to PyTests
- Docstrings and typing to Explainer methods
- Campaign.out property to dynamically capture measured responses "y" or objectives as appropriate
- Campaign.evaluate method to map optimizer.evaluate method
- DNN to PyTests

### Modified
- Fixed SHAP explainer analysis and visualization functions
- Changed SHAP visualization colors to use obsidian branding
- Moved sensitivity method from campaign.analysis to campaign.explainer
- Moved Explainer testing from optimizer pytests to campaign pytests
- Generalized plotting function MOO_results and renamed optim_progress
- Campaign analysis and plotting methods fixed for 
- Greatly increased the number of samples used for DNNPosterior, increasing the stability of posterior predictions

### Removed
- Removed code chunks regarding unused optional inputs to PDP ICE function imported from SHAP GitHub

## [0.7.12]
### Added
- More informative docstrings for optimizer.bayesian, optimizer.predict, to explain choices of surrogate models and aq_funcs

### Modified
- Renamed aq_func hyperparmeter "Xi_f" to "inflate"
- Moved default aq_func choices for single/multi into aq_defaults of acquisition.config
- Fixed and improved campaign analysis methods

## [0.7.11]
### Added
- Documentation improvements

### Modified
- Naming conventions for modules (config, utils, base)
- Import order convention for modules

## [0.7.10]
### Added
- First (working) release on PyPI

## [0.7.6]
### Added
- Added DNN surrogate model using EnsemblePosterior. Requries PosteriorList and IndexSampler during optimization
- Added EHVI and NIPV aq_funcs
- Added discarding of NaN X value and Y values
- Target transforms now ignore NaN values
- Quantile prediction to optimizer.predict() and surrogate.predict() to better suit non-GP models nad non-normal distributions

### Modified
- Generalized surrogate_botorch fitting for models which are not GPs
- Generalzed torch.dtype using global variable for import obsidian.utils.TORCH_DTYPE
- Improved some tensor.repeat() using tensor.repeat_interleave()
- Switched EI, NEI, and qNEHVI to Log-EI versions based on BoTorch warning
- Dropped "q" from qNEHVI / qNParEGO names
- Simplified surrogate model loading in BO_optimizer
- Changed name of surrogate.args/kwargs to surrogate.hps
- Corrected typing in target transforms

### Removed
- Thompson sampling aq_func

## [0.7.5]
### Modified
- Removed explainer from campaign attributes
- Updated "features objectives" to operate on real space instead of scaled space; virtually no speed difference and tensor grads not needed
- Improvements to campaign object and explainer object features
- Switched all GenericMC and GenericMOMC objectives to custom objectives to simplify SOO vs MOO, and enable serialization
- Added set_objective to campaign, and objective serialization
- Bug fix for surrogate.save_state() with train_Y
- Marked GPflat + categorical space test as an expected fail in pytest
- Minor bug fixes and test improvements to improve coverage

## [0.7.4]
### Modified
- Bug fix for qMean, made sure objective is used
- Set up basic validation tests for parameters package

## [0.7.3]
### Modified
- Moved plotting dependencies to main build
- Updated Contributing section
- Minor modifications to main Readme
- Moved jupyterlab from docs to dev group

### Removed
- docs/readme.md; moved contents to CONTRIBUTING

## [0.7.2]
### Added
- Added imported members to sphinx-autodoc results using __all__ at module level
- Included readme on main docs page, removed redundant link

### Modified
- Various cosmetic changes to autodoc and autosummary options
- Shortened object names on TOC tree for readability
- Removed autosummary from package and subpackage-level autodoc. Automated only at module level with templates
- Split subpackages into regular and "shallow" templates, to expose different meaningful levels on the toctree
- Updated sphinx theme with more preferred navigation features

### Removed
- Unused dependencies from pyproject.toml

## [0.7.1]
### Modified
- Evaluate now does not calculate aq_func by default, to speed up evaluation of objective
- Bug fixes for optimizer.evaluate() under fringe tests
- Updated license to GPLv3 on Readme
- Removed Merck references and updated branding

## [0.7.0]
### Added
- optimizer.evaluate() to handle y_predict, f_predict, o_predict, and a_predict independently of optimize.suggest()

### Modified
- Regardless of q_batch, evaluate aq functions on each sample individually, then as a joint sample
- Made sure that X_baseline accepted X_pending
- Made sure that ref_point and f_best in aq_hps are now based on objectives, not raw responses

### Removed
- Removed o_dim and optim_type from optimizer.attrs to better support stateless operation
- No longer calculate hypervolume or pareto front on raw responses; only after considering objectives
- Removed y_pareto from optimizer.attrs
- Temporarily removed campaign._analyze due to bugs with _hv

## [0.6.11]
### Added
- Added plotting module to test coverage
- Reloading/fitting f_train in optimizer.load_state
- Added default_campaign.json to test directory, for faster testing using pre-fit objects
- Added matplotlib plotting library
- Can now provide X_pending to suggest, so that users can manually do iterative suggestions

### Modified
- Various plotting bug fixes
- Ensure that paramspace encode/unit_map return double dtypes

## [0.6.10]
### Added
- Added __getitem__ to ParamSpace to enable X_space[idx]

### Modified
- Overhaul of all encode/decode and map/demap functions using a decorator to handle robust typing
- Bug fix for SHAP_explain resulting from object dtypes with new encode functions

## [0.6.9]
### Added
- Added notebook tutorials to docs
- __repr__ method for Target

### Modified
- Bug fixes in factor_plot with X_ref provided
- Fixed bug where categorical encoding wouldn't work if all categories were numerical strings
- Changed categorical OH-encode separator from _ to ^ and protected against usage in X_names

## [0.6.8]
### Modified
- Dash app updates with module refactoring
- Minor refactoring of param_space discrete handling
- Replaced assert statements with appropriate Python base exceptions, added custom obsidian exceptions as necessary
- Moved benchmark module to obsidian.experiment

### Removed
- Removed deprecated examples

## [0.6.7]
### Added
- Dev capabilities for document generation using sphinx
- Module docstrings

## [0.6.6]
### Modified
- Overhaul of class and method docstrings

### Removed
- Removed parameter.type and replaced with isinstance checking and __class__.__name__ loading

## [0.6.5]
### Added
- Custom exception handling
- Composite objectives
- Utopian point support for SOO and MOO
- Bounded target support for SOO and MOO
- Bounding for only selected targets in multi-output scenarios

### Modified
- Completed refactored weighted MOO to separate out component parts of scalarization, utopian distance, norming, and bounding
- Greatly simplified the structure of aq_kwargs based on the above

### Removed
- weightedMOO acquisition function
- Dynamic reference point utility

## [0.6.4]
### Added
- More custom objectives

### Modified
- Switched default single-objective aq from EI to NEI

### Removed
- Simplex sampling of weights for weightedMOO; if weights aren't provided, even weights are used

## [0.6.3]
### Modified
- Moved "explain" functionality to base optimizer
- Added backup exceptions to catch fit_gpytorch
- Enabled multi-output objectives to expand single-response models (e.g. using X features)
- Enabled single-output objectives to condense multi-response models (e.g. scalarization)
- Updated demo notebooks
- Fixed error with calling campaign._profile_max after every fit

### Removed
- Redundant objective formulations
- Removed GPFlex model, which is now redundant with multi-output objective

## [0.6.2]
### Modified
- Updated all plotly plotting methods for new optimizer methods
- Updated typing and enabled multi-objective on custom aq functions

## [0.6.1]
### Modified
- Added new features to campaign object
- Moved "seed" kwarg to ExpDesigner.__init__, consistent with BayesianOptimizer
- Added hypervolume and pareto calculations (incl. pf_distance) to base optimizer
- Fixed bug with target_transforms sharing hyperparameters because of bad initialization

## [0.6.0]
### Added
- Task parameters and multi-task learning
- Added "index" objective to select tasks for optimization in multi-task learning
- Fixed bugs related to torch dtype mismatches

## [0.5.7]
### Modified
- Fixed cat_dims specification for surrogate models so that they do not include ordinal params
- Overhauled f_transform approach to avoid scikit-learn and be more customizable
- Enforced abstractmethods on various classes

## [0.5.7]
### Modified
- Fixed cat_dims specification for surrogate models so that they do not include ordinal params
- Overhauled f_transform approach to avoid scikit-learn and be more customizable
- Enforced abstractmethods on various classes

## [0.5.6]
### Modified
- Added utopian point subtraction to all scalarization methods, made optional also
- Moved PI_bounded weightedMOO to its own objective called "boundedMOO"
- Fixed error where default hyperparameters were being written back to objects outside of the optimizer
- Fixed bugs with new parameter types in experiment design modules
- Added pytest parametrization to improve scope of tests
- Added pytest attributes (slow, fast) to manage speed

## [0.5.5]
### Modified
- Fixed bug with _fixed_features generation when fixed_var is specified
- Updated all MOO custom aq functions to match current BoTorch patterns

### Removed
- PI_bounded acquisition function, due to various issues. MOO_weighted with PI_bounded+weights scalarization does work

## [0.5.4]
### Modified
- Added Param_Discrete_Numeric class (parent Param_Discrete)
- Added Param_Observational subclass to parent Continuous class which can be used for fitting but avoid optimization

## [0.5.3]
### Modified
- Implemented checks and validation to enforce the order of X, y, and targets across ParamSpace, Optimizer, Surrogate as appropriate
    - Note: Only Optimizer can handle extraneous or re-ordered  columns, but they will be processed before passing to Surrogate

## [0.5.2]
### Modified
- Fixed input/output constraints
- Added de/transformation to output constraints (applied to target samples)
- Added de/transformation to input constraints (applied to coefficients and RHS)
- Implemented a de/transform map for ParamSpace in order to handle constraints in the encoded input space
- Implemented a non-linear input constraint which keeps the range of one dimension in a joint optimization < 1% of the max-min

## [0.5.1]
### Added
- Constrained multi-objective example notebook
- Allowed optimizer.suggest() on a subset of fit responses
- Enabled optimizer.maximize() for multi-response models based on the above
- Added custom multi-output objective class
- Fixed constraints specification, as we were using output constraints. Added input constraints to TODO
- Added parameter name to lb/ub labels in optimizer.predict() to avoid index issues

### Modified
- Custom constraints are now specified as a constructer, so that parameters can be added and a callable is returned

## [0.5.0]
### Added
- New object-oriented design for several classes: `Campaign` `Parameter` `ParamSpace` `Target` `Objective` and `Constraint`
<|MERGE_RESOLUTION|>--- conflicted
+++ resolved
@@ -5,11 +5,8 @@
 - Campaign X_best method
 - Optimizer X_best_f attribute(s)
 - Sequence of colors "color_list" to branding
-<<<<<<< HEAD
 - Informative hoverdata for MDS plot
-=======
 - Created Product_Objective and Divide_Objective
->>>>>>> 5f45b6c9
 
 ### Modified
 - Switched all usages of X_ref = X_space.mean() to optimizer.X_best_f
